{
  "name": "@tableland/sqlparser",
  "version": "0.0.0",
  "files": [
    "cjs/*.js",
    "cjs/package.json",
    "esm/*.js",
    "esm/package.json",
    "*.d.ts",
    "*.wasm"
  ],
  "exports": {
    "node": "./cjs/out.js",
    "require": "./cjs/out.js",
    "import": "./esm/out.js",
    "default": "./esm/out.js"
  },
  "type": "module",
  "main": "./esm/out.js",
  "module": "./esm/out.js",
  "types": "types.d.ts",
  "devDependencies": {
    "@types/assert": "^1.5.6",
    "@types/mocha": "^10.0.1",
    "@types/node": "^20.5.0",
<<<<<<< HEAD
    "@typescript-eslint/eslint-plugin": "^6.3.0",
    "@typescript-eslint/parser": "^6.4.0",
=======
    "@typescript-eslint/eslint-plugin": "^6.4.0",
    "@typescript-eslint/parser": "^6.3.0",
>>>>>>> 898f08f9
    "assert": "^2.0.0",
    "esbuild": "0.19.2",
    "esbuild-plugin-wat": "^0.2.7",
    "eslint": "^8.47.0",
    "eslint-config-prettier": "^9.0.0",
    "eslint-config-standard": "^17.1.0",
    "eslint-plugin-import": "^2.28.0",
    "eslint-plugin-n": "^16.0.1",
    "eslint-plugin-promise": "^6.1.1",
    "mocha": "^10.2.0",
    "prettier": "^3.0.1",
    "tsd": "^0.28.1",
    "wasm-opt": "^1.4.0"
  },
  "scripts": {
    "test": "npm run test:types && npm run test:esm && npm run test:cjs",
    "test:types": "tsd",
    "test:esm": "mocha test/main.test.js",
    "test:cjs": "mocha test/main.test.cjs",
    "lint": "eslint '**/*.{js,ts}'",
    "lint:fix": "npm run lint -- --fix",
    "prettier": "prettier '**/*.{ts,json,sol,md}' --check",
    "prettier:fix": "npm run prettier -- --write",
    "format": "npm run prettier:fix && npm run lint:fix",
    "wasm:go": "tinygo build -gc=leaking -no-debug -o main.wasm -target wasm ../cmd/wasm/main.go",
    "wasm:opt": "npx wasm-opt -O main.wasm -o main.wasm",
    "fixup": "echo '{\n  \"type\": \"commonjs\"\n}' > cjs/package.json",
    "build:cjs": "node ./cjs-build.js && npm run fixup",
    "build:esm": "node ./esm-build.js",
    "build:wasm": "npm run wasm:go && npm run wasm:opt",
    "build": "npm run build:wasm && npm run build:cjs && npm run build:esm",
    "clean": "rm -rf main.wasm cjs",
    "prepublishOnly": "npm run build"
  },
  "tsd": {
    "directory": "test",
    "compilerOptions": {
      "paths": {
        "@tableland/sqlparser": [
          "."
        ]
      }
    }
  }
}<|MERGE_RESOLUTION|>--- conflicted
+++ resolved
@@ -23,13 +23,8 @@
     "@types/assert": "^1.5.6",
     "@types/mocha": "^10.0.1",
     "@types/node": "^20.5.0",
-<<<<<<< HEAD
-    "@typescript-eslint/eslint-plugin": "^6.3.0",
+    "@typescript-eslint/eslint-plugin": "^6.4.0",
     "@typescript-eslint/parser": "^6.4.0",
-=======
-    "@typescript-eslint/eslint-plugin": "^6.4.0",
-    "@typescript-eslint/parser": "^6.3.0",
->>>>>>> 898f08f9
     "assert": "^2.0.0",
     "esbuild": "0.19.2",
     "esbuild-plugin-wat": "^0.2.7",
